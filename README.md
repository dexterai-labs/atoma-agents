--- conflicted
+++ resolved
@@ -112,8 +112,7 @@
 
 ```
 atoma-agents/
-<<<<<<< HEAD
-└── suiagent/
+└── sui-agent/
     ├── types/            # TypeScript type definitions
     └── src/
         ├── app.ts        # Main application entry point
@@ -126,27 +125,10 @@
         │   └── v1/      # API route handlers
         ├── transactions/ # Transaction handling
         └── utils/        # Utility functions
-=======
-├── src/
-│   ├── aftermath/        # Aftermath Finance protocol integration
-│   ├── agents/          # AI agent implementation
-│   ├── config/          # Configuration files
-│   ├── prompts/         # AI prompt templates
-│   ├── routes/          # API routes
-│   ├── tools/           # Tool registry and management
-│   └── utils/           # Utility functions
-├── @types/             # TypeScript type definitions
-└── tests/              # Test files
->>>>>>> 72108a21
 ```
 
 ## Contributing
-
-<<<<<<< HEAD
 We welcome contributions! Please see our [Contribution Guide](CONTRIBUTING.md) for details.
-=======
-We welcome contributions! Please see our [Contributing Guide](CONTRIBUTING.md) for details.
->>>>>>> 72108a21
 
 ## License
 
